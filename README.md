# Poolboy - A hunky Erlang worker pool factory

[![Build Status](https://api.travis-ci.org/devinus/poolboy.svg?branch=master)](https://travis-ci.org/devinus/poolboy)

[![Support via Gratipay](https://cdn.rawgit.com/gratipay/gratipay-badge/2.3.0/dist/gratipay.png)](https://gratipay.com/devinus/)

Poolboy is a **lightweight**, **generic** pooling library for Erlang with a
focus on **simplicity**, **performance**, and **rock-solid** disaster recovery.

## Usage
The most basic use case is to check out a worker, make a call and manually 
return it to the pool when done
```erl-sh
1> Worker = poolboy:checkout(PoolName).
<0.9001.0>
2> gen_server:call(Worker, Request).
ok
3> poolboy:checkin(PoolName, Worker).
ok
```
Alternatively you can use a transaction which will return the worker to the 
<<<<<<< HEAD
pool when the call is finished, the caller is gone, the call has exited or 
the timeout set has been reached
=======
pool when the call is finished.
>>>>>>> 7190178b
```erl-sh
poolboy:transaction(
    PoolName,
    fun(Worker) -> gen_server:call(Worker, Request) end, 
    TransactionTimeout
)
```
## Example

This is an example application showcasing database connection pools using
Poolboy and [epgsql](https://github.com/epgsql/epgsql).

### example.app

```erlang
{application, example, [
    {description, "An example application"},
    {vsn, "0.1"},
    {applications, [kernel, stdlib, sasl, crypto, ssl]},
    {modules, [example, example_worker]},
    {registered, [example]},
    {mod, {example, []}},
    {env, [
        {pools, [
            {pool1, [
                {size, 10},
                {max_overflow, 20}
			], [
                {hostname, "127.0.0.1"},
                {database, "db1"},
                {username, "db1"},
                {password, "abc123"}
            ]},
            {pool2, [
                {size, 5},
                {max_overflow, 10}
			], [
                {hostname, "127.0.0.1"},
                {database, "db2"},
                {username, "db2"},
                {password, "abc123"}
            ]}
        ]}
    ]}
]}.
```

### example.erl

```erlang
-module(example).
-behaviour(application).
-behaviour(supervisor).

-export([start/0, stop/0, squery/2, equery/3]).
-export([start/2, stop/1]).
-export([init/1]).

start() ->
    application:start(?MODULE).

stop() ->
    application:stop(?MODULE).

start(_Type, _Args) ->
    supervisor:start_link({local, example_sup}, ?MODULE, []).

stop(_State) ->
    ok.

init([]) ->
    {ok, Pools} = application:get_env(example, pools),
    PoolSpecs = lists:map(fun({Name, SizeArgs, WorkerArgs}) ->
        PoolArgs = [{name, {local, Name}},
            		{worker_module, example_worker}] ++ SizeArgs,
        poolboy:child_spec(Name, PoolArgs, WorkerArgs)
    end, Pools),
    {ok, {{one_for_one, 10, 10}, PoolSpecs}}.

squery(PoolName, Sql) ->
    poolboy:transaction(PoolName, fun(Worker) ->
        gen_server:call(Worker, {squery, Sql})
    end).

equery(PoolName, Stmt, Params) ->
    poolboy:transaction(PoolName, fun(Worker) ->
        gen_server:call(Worker, {equery, Stmt, Params})
    end).
```

### example_worker.erl

```erlang
-module(example_worker).
-behaviour(gen_server).
-behaviour(poolboy_worker).

-export([start_link/1]).
-export([init/1, handle_call/3, handle_cast/2, handle_info/2, terminate/2,
         code_change/3]).

-record(state, {conn}).

start_link(Args) ->
    gen_server:start_link(?MODULE, Args, []).

init(Args) ->
    process_flag(trap_exit, true),
    Hostname = proplists:get_value(hostname, Args),
    Database = proplists:get_value(database, Args),
    Username = proplists:get_value(username, Args),
    Password = proplists:get_value(password, Args),
    {ok, Conn} = epgsql:connect(Hostname, Username, Password, [
        {database, Database}
    ]),
    {ok, #state{conn=Conn}}.

handle_call({squery, Sql}, _From, #state{conn=Conn}=State) ->
    {reply, epgsql:squery(Conn, Sql), State};
handle_call({equery, Stmt, Params}, _From, #state{conn=Conn}=State) ->
    {reply, epgsql:equery(Conn, Stmt, Params), State};
handle_call(_Request, _From, State) ->
    {reply, ok, State}.

handle_cast(_Msg, State) ->
    {noreply, State}.

handle_info(_Info, State) ->
    {noreply, State}.

terminate(_Reason, #state{conn=Conn}) ->
    ok = epgsql:close(Conn),
    ok.

code_change(_OldVsn, State, _Extra) ->
    {ok, State}.
```

## Pool Options

- `name`: the pool name - optional
- `worker_module`: the module that represents the workers - mandatory
- `size`: maximum pool size - optional
- `max_overflow`: maximum number of workers created if pool is empty - optional
- `strategy`: `lifo` or `fifo`, determines whether checked in workers should be
  placed first or last in the line of available workers. Default is `lifo`.
- `overflow_ttl`: time in milliseconds you want to wait before removing overflow
  workers. Useful when it's expensive to start workers. Default is 0.
  
## Pool Status
Returns : {Status, Workers, Overflow, InUse}
- `Status`: ready | full | overflow
            The ready atom indicates there are workers that are not checked out 
            ready. The full atom indicates all workers including overflow are 
            checked out. The overflow atom is used to describe the condition 
            when all permanent workers are in use but there is overflow capacity 
            available.
- `Workers`: Number of workers ready for use.
- `Overflow`: Number of overflow workers started, should never exceed number 
              specified by MaxOverflow when starting pool
- `InUse`: Number of workers currently busy/checked out

## Authors

- Devin Torres (devinus) <devin@devintorres.com>
- Andrew Thompson (Vagabond) <andrew@hijacked.us>
- Kurt Williams (onkel-dirtus) <kurt.r.williams@gmail.com>

## License

Poolboy is available in the public domain (see `UNLICENSE`).
Poolboy is also optionally available under the ISC license (see `LICENSE`),
meant especially for jurisdictions that do not recognize public domain works.<|MERGE_RESOLUTION|>--- conflicted
+++ resolved
@@ -19,12 +19,7 @@
 ok
 ```
 Alternatively you can use a transaction which will return the worker to the 
-<<<<<<< HEAD
-pool when the call is finished, the caller is gone, the call has exited or 
-the timeout set has been reached
-=======
 pool when the call is finished.
->>>>>>> 7190178b
 ```erl-sh
 poolboy:transaction(
     PoolName,
